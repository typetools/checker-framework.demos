--- conflicted
+++ resolved
@@ -15,16 +15,12 @@
   || git -C /tmp clone --depth 1 -q https://github.com/plume-lib/plume-scripts.git
 
 ## Build Checker Framework
-<<<<<<< HEAD
 if [ -d $CHECKERFRAMEWORK ] ; then
     # Fails if not currently on a branch
     git -C $CHECKERFRAMEWORK pull || true
 else
-    /tmp/plume-scripts/git-clone-related typetools checker-framework
+    /tmp/plume-scripts/git-clone-related typetools checker-framework ${CHECKERFRAMEWORK}
 fi
-=======
-/tmp/plume-scripts/git-clone-related typetools checker-framework ${CHECKERFRAMEWORK}
->>>>>>> 9395141f
 
 # This also builds annotation-tools and jsr308-langtools
 (cd $CHECKERFRAMEWORK && ./.travis-build-without-test.sh downloadjdk jdk8)
